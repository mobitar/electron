// Copyright (c) 2013 GitHub, Inc.
// Use of this source code is governed by the MIT license that can be
// found in the LICENSE file.

#include "brightray/common/application_info.h"

#include <gio/gdesktopappinfo.h>
#include <gio/gio.h>

#include <memory>
#include <string>

#include "atom/common/atom_version.h"
#include "base/environment.h"
<<<<<<< HEAD
=======
#include "base/logging.h"
>>>>>>> c2575c49
#include "chrome/browser/ui/libgtkui/gtk_util.h"

namespace {

GDesktopAppInfo* get_desktop_app_info() {
  std::unique_ptr<base::Environment> env(base::Environment::Create());
<<<<<<< HEAD
  std::string desktop_id = libgtkui::GetDesktopName(env.get());
=======
  const std::string desktop_id = libgtkui::GetDesktopName(env.get());
>>>>>>> c2575c49
  return desktop_id.empty() ? nullptr
                            : g_desktop_app_info_new(desktop_id.c_str());
}

}  // namespace

namespace brightray {

std::string GetApplicationName() {
  // attempt #1: the string set in app.setName()
  std::string ret = GetOverriddenApplicationName();

  // attempt #2: the 'Name' entry from .desktop file's [Desktop] section
  if (ret.empty()) {
    GDesktopAppInfo* info = get_desktop_app_info();
    if (info != nullptr) {
      char* str = g_desktop_app_info_get_string(info, "Name");
      g_clear_object(&info);
      if (str != nullptr)
        ret = str;
      g_clear_pointer(&str, g_free);
    }
  }

  // attempt #3: Electron's name
  if (ret.empty()) {
    ret = ATOM_PRODUCT_NAME;
  }

  return ret;
}

std::string GetApplicationVersion() {
  std::string ret;

  // ensure ATOM_PRODUCT_NAME and ATOM_PRODUCT_STRING match up
  if (GetApplicationName() == ATOM_PRODUCT_NAME)
    ret = ATOM_VERSION_STRING;

  // try to use the string set in app.setVersion()
  if (ret.empty())
    ret = GetOverriddenApplicationVersion();

  // no known version number; return some safe fallback
  if (ret.empty()) {
<<<<<<< HEAD
    g_warning("%s No version found. Was app.setVersion() called?", G_STRLOC);
=======
    LOG(WARNING) << "No version found. Was app.setVersion() called?";
>>>>>>> c2575c49
    ret = "0.0";
  }

  return ret;
}

}  // namespace brightray<|MERGE_RESOLUTION|>--- conflicted
+++ resolved
@@ -12,21 +12,14 @@
 
 #include "atom/common/atom_version.h"
 #include "base/environment.h"
-<<<<<<< HEAD
-=======
 #include "base/logging.h"
->>>>>>> c2575c49
 #include "chrome/browser/ui/libgtkui/gtk_util.h"
 
 namespace {
 
 GDesktopAppInfo* get_desktop_app_info() {
   std::unique_ptr<base::Environment> env(base::Environment::Create());
-<<<<<<< HEAD
-  std::string desktop_id = libgtkui::GetDesktopName(env.get());
-=======
   const std::string desktop_id = libgtkui::GetDesktopName(env.get());
->>>>>>> c2575c49
   return desktop_id.empty() ? nullptr
                             : g_desktop_app_info_new(desktop_id.c_str());
 }
@@ -72,11 +65,7 @@
 
   // no known version number; return some safe fallback
   if (ret.empty()) {
-<<<<<<< HEAD
-    g_warning("%s No version found. Was app.setVersion() called?", G_STRLOC);
-=======
     LOG(WARNING) << "No version found. Was app.setVersion() called?";
->>>>>>> c2575c49
     ret = "0.0";
   }
 
