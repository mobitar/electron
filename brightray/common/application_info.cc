--- conflicted
+++ resolved
@@ -5,20 +5,9 @@
 namespace {
 
 std::string g_overridden_application_name;
-<<<<<<< HEAD
-std::string g_overridden_app_version;
-}
-=======
 std::string g_overridden_application_version;
->>>>>>> c2575c49
 
-// version
-void OverrideApplicationVersion(const std::string& version) {
-  g_overridden_app_version = version;
-}
-std::string GetOverriddenApplicationVersion() {
-  return g_overridden_app_version;
-}
+}  // namespace
 
 // name
 void OverrideApplicationName(const std::string& name) {
@@ -26,16 +15,14 @@
 }
 std::string GetOverriddenApplicationName() {
   return g_overridden_application_name;
-<<<<<<< HEAD
-=======
 }
 
+// version
 void OverrideApplicationVersion(const std::string& version) {
   g_overridden_application_version = version;
 }
 std::string GetOverriddenApplicationVersion() {
   return g_overridden_application_version;
->>>>>>> c2575c49
 }
 
 }  // namespace brightray